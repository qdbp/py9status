#! /usr/bin/python

from py3status import PY3Status
from py3s_default_units import *

#from custom_units import *

# units load in listed order
# comment-out units to remove them from py3bar

def main():
    units = [
             PY3NVGPU(ival=5.),
             PY3Mem(ival=3.),
             PY3CPU(),
             PY3Net('vpn-ca', name='net_vpn'),
<<<<<<< HEAD
             PY3Time(ival=0.7),
#             PY3Bat(ival=5)
=======
#             PY3Bat(ival=5.),
             PY3Time(ival=0.7)
>>>>>>> battery
             ]

    py3s = PY3Status(units)
    py3s.run()

if __name__ == '__main__':
    main()<|MERGE_RESOLUTION|>--- conflicted
+++ resolved
@@ -14,13 +14,9 @@
              PY3Mem(ival=3.),
              PY3CPU(),
              PY3Net('vpn-ca', name='net_vpn'),
-<<<<<<< HEAD
-             PY3Time(ival=0.7),
-#             PY3Bat(ival=5)
-=======
+
 #             PY3Bat(ival=5.),
              PY3Time(ival=0.7)
->>>>>>> battery
              ]
 
     py3s = PY3Status(units)
