--- conflicted
+++ resolved
@@ -127,13 +127,8 @@
     def get_chunk(self):
         out = check_output(['acpi', '-bi']).decode('ascii')
         if out == "": #acpi -bi outputs empty string if no battery
-<<<<<<< HEAD
-            return "No battery detected"
-
-=======
             return "no battery detected"
         
->>>>>>> fbcfcca4
         line1 = out.split('\n')[0]
         line2 = out.split('\n')[1] #gives design capacity
         # acpi -b makes line2 unnecessary
